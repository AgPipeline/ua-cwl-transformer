"""Class instance for Transformer
"""

import os
import argparse

from pyclowder.utils import setup_logging as pyc_setup_logging
from terrautils.metadata import get_terraref_metadata as tr_get_terraref_metadata, \
                                get_season_and_experiment as tr_get_season_and_experiment, \
                                get_extractor_metadata as tr_get_extractor_metadata
from terrautils.sensors import Sensors
<<<<<<< HEAD
=======
from terrautils.imagefile import get_epsg as tr_get_epsg, \
                                 image_get_geobounds as tr_image_get_geobounds
>>>>>>> 5e9f29f6
import terrautils.lemnatec

import configuration

terrautils.lemnatec.SENSOR_METADATA_CACHE = os.path.dirname(os.path.realpath(__file__))

class __internal__():
    """Class containing functions for this file only
    """
    def __init__(self):
        """Perform class level initialization
        """

    @staticmethod
    def get_metadata_timestamp(metadata: dict) -> str:
        """Looks up the timestamp in the metadata
        Arguments:
            metadata: the metadata to find the timestamp in
        """
        if 'content' in metadata:
            check_md = metadata['content']
        else:
            check_md = metadata

        timestamp = None
        if 'timestamp' in check_md:
            timestamp = check_md['timestamp']
        elif 'gantry_variable_metadata' in check_md:
            if 'datetime' in check_md['gantry_variable_metadata']:
                timestamp = check_md['gantry_variable_metadata']['datetime']

        return timestamp

    @staticmethod
    def get_datestamp(timestamp: str) -> str:
        """Returns the date of the timestamp
        Arguments:
            timestamp: assumed to be in ISO 8601 format
        Return:
            Returns the found date. If a non-ISO 8601 formatted timestamp is specified, the entire source timestamp
            is returned.
        """
        if 'T' in timestamp:
            return timestamp.split('T')[0]
        return timestamp

class Transformer():
    """Generic class for supporting transformers
    """
    def __init__(self, **kwargs):
        """Performs initialization of class instance
        Arguments:
            kwargs: additional parameters passed in to Transformer
        """
        # pylint: disable=unused-argument
        self.sensor = None
        self.args = None

    @property
    def default_epsg(self):
        """Returns the default EPSG code that utilities expect
        """
        return 4326

    @property
    def sensor_name(self):
        """Returns the name of the sensor we represent
        """
        return configuration.TRANSFORMER_SENSOR

    @property
    def supported_image_file_exts(self):
        """Returns the list of supported image file extension strings (in lower case)
        """
        return ['tif', 'tiff', 'jpg']

    def get_image_file_epsg(self, source_path: str) -> str:
        """Returns the EPSG of the georeferenced image file
        Arguments:
            source_path: the path to the image to load the EPSG code from
        Return:
            Returns the EPSG code loaded from the file. None is returned if there is a problem or the file
            doesn't have an EPSG code
        """
        # pylint: disable=no-self-use
        return tr_get_epsg(source_path)

    def get_image_file_geobounds(self, source_path: str) -> list:
        """Uses gdal functionality to retrieve rectilinear boundaries from the file
        Args:
            source_path(str): path of the file to get the boundaries from
        Returns:
            The upper-left and calculated lower-right boundaries of the image in a list upon success.
            The values are returned in following order: min_y, max_y, min_x, max_x. A list of numpy.nan
            is returned if the boundaries can't be determined
        """
        # pylint: disable=no-self-use
        return tr_image_get_geobounds(source_path)

    def generate_transformer_md(self) -> dict:
        """Generates metadata about this transformer
        Returns:
            Returns the transformer metadata
        """
        # pylint: disable=no-self-use
        return {
            'version': configuration.TRANSFORMER_VERSION,
            'name': configuration.TRANSFORMER_NAME,
            'author': configuration.AUTHOR_NAME,
            'description': configuration.TRANSFORMER_DESCRIPTION,
            'repository': {'repUrl': configuration.REPOSITORY}
        }

    def add_parameters(self, parser: argparse.ArgumentParser) -> None:
        """Adds processing parameters to existing parameters
        Arguments:
            parser: instance of argparse
        """
        # pylint: disable=no-self-use
        parser.add_argument('--logging', '-l', nargs='?', default=os.getenv("LOGGING"),
                            help='file or url or logging configuration (default=None)')

        parser.epilog = configuration.TRANSFORMER_NAME + ' version ' + configuration.TRANSFORMER_VERSION + \
                        ' author ' + configuration.AUTHOR_NAME + ' ' + configuration.AUTHOR_EMAIL

    def get_transformer_params(self, args: argparse.Namespace, metadata_list: list) -> dict:
        """Returns a parameter list for processing data
        Arguments:
            args: result of calling argparse.parse_args
            metadata: the loaded metadata
        """
        # pylint: disable=no-self-use
        # Setup logging
        pyc_setup_logging(args.logging)

        self.args = args

        # Determine if we're using JSONLD (which we should be)
        metadata = metadata_list[0]
        if 'content' in metadata:
            parse_md = metadata['content']
        else:
            parse_md = metadata

        terraref_md = tr_get_terraref_metadata(parse_md, configuration.TRANSFORMER_SENSOR)
        if not terraref_md:
            return {'code': -5001, 'error': "Unable to load Gantry information from metadata for '%s'" % \
                                                                                    configuration.TRANSFORMER_TYPE}

        timestamp = __internal__.get_metadata_timestamp(parse_md)
        if not timestamp:
            return {'code': -5002, 'error': "Unable to locate timestamp in metadata for '%s'" % \
                                                                                    configuration.TRANSFORMER_TYPE}

        # Fetch experiment name from terra metadata
        season_name, experiment_name, updated_experiment = \
                                    tr_get_season_and_experiment(__internal__.get_datestamp(timestamp),
                                                                 configuration.TRANSFORMER_TYPE, terraref_md)

        # Setup our sensor
        self.sensor = Sensors(base='', station='ua-mac', sensor=configuration.TRANSFORMER_SENSOR)
        leaf_name = self.sensor.get_display_name()

        # Get our trimmed metadata
        terraref_md_trim = tr_get_terraref_metadata(parse_md)
        if updated_experiment is not None:
            terraref_md_trim['experiment_metadata'] = updated_experiment

        # Get the list of files, if there are some
        file_list = []
        if args.file_list:
            for one_file in args.file_list:
                # Filter out arguments that are obviously not files
                if not one_file.startswith('-'):
                    file_list.append(one_file)

        # Prepare our parameters
        check_md = {'timestamp': timestamp,
                    'season': season_name,
                    'experiment': experiment_name,
                    'container_name': None,
                    'target_container_name': leaf_name, # TODO: Is this needed?
                    'trigger_name': None,
                    'context_md': terraref_md_trim,
                    'working_folder': args.working_space,
                    'list_files': lambda: file_list
                   }

        return {'check_md': check_md,
                'transformer_md': tr_get_extractor_metadata(terraref_md, configuration.TRANSFORMER_NAME),
                'full_md': [parse_md]
               }<|MERGE_RESOLUTION|>--- conflicted
+++ resolved
@@ -9,11 +9,8 @@
                                 get_season_and_experiment as tr_get_season_and_experiment, \
                                 get_extractor_metadata as tr_get_extractor_metadata
 from terrautils.sensors import Sensors
-<<<<<<< HEAD
-=======
 from terrautils.imagefile import get_epsg as tr_get_epsg, \
                                  image_get_geobounds as tr_image_get_geobounds
->>>>>>> 5e9f29f6
 import terrautils.lemnatec
 
 import configuration
